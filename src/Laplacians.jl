"""A package for graph computations related to graph Laplacians

Graphs are represented by sparse adjacency matrices, etc.
"""
module Laplacians

#=

Started by Dan Spielman.
Other contributors:


This represents graphs as sparse adjacency matrices.
The reasons are twofold:
  # 1. It is much faster than the Graphs.jl library, and
  # 2. It is more compatible with linear algebraic operations

This module begins by importing the packages it requires.
It then defines a few functions for dealing with the graphs:
deg(graph, node),  nbri(graph, node, i)  and weighti(graph, node i).
Using these is slower than what we actually do in the code.
But, you can start with this and then convert.

This then includes code from other files,
and exports the functions for which it seems appropriate.

=#


  function __init__()
    if !isdefined(Main, :LAPLACIANS_NOPLOT)
        eval(Expr(:using, :PyPlot))
    end

    if !isdefined(Main, :LAPLACIANS_NOAMG)
        eval(Expr(:using, :PyAMG))
    end
  end

  using DataStructures
<<<<<<< HEAD
  #using PyAMG
=======
>>>>>>> 619a448f

  include("fastCSC.jl")
  export symPermuteCSC
  export symTransposeCSC
  export submatrixCSC

  include("graphUtils.jl")
  export deg
  export nbri
  export weighti
  export nbrs
  export wdeg
  export setValue
  export backIndices
  export flipIndex
  export findEntries
  export compConductance
  export getVolume
  export getObound

  include("graphGenerators.jl")
  export readIJ
  export ringGraph
  export generalizedRing
  export generalizedNecklace
  export randMatching
  export randRegular
  export grownGraph
  export grownGraphD
  export prefAttach
  export hyperCube
  export completeBinaryTree
  export completeGraph
  export pathGraph

  export wGrid2
  export wGrid3

  export grid2
  export grid2coords

  export randGenRing
  export randperm
  export ErdosRenyi
  export ErdosRenyiCluster
  export ErdosRenyiClusterFix
  export pureRandomGraph

  export chimera
  export randWeight
  export wtedChimera, semiWtedChimera

  include("IO.jl")
  export readIJ, readIJV, writeIJV

  include("graphOps.jl")

  export unweight, unweight!
  export mapweight
  export uniformWeight, uniformWeight!

  export edgeVertexMat

  export productGraph
  export subsampleEdges

  export twoLift
  export joinGraphs, disjoin

  export plotGraph

  export shortIntGraph, floatGraph

  export lap
  export adj
  export spectralCoords
  export spectralDrawing

  export toUnitVector

  export diagmat

  include("graphAlgs.jl")

  export components
  export biggestComp
  export vecToComps
  export isConnected

  export shortestPaths, shortestPathTree, pathFromParents
  export kruskal, prim

  include("treeAlgs.jl")

  export RootedTree
  export matToTree
  export matToTreeDepth
  export tarjanStretch
  export compDepth
  export compStretches
  export dfsOrder

  include("pcg.jl")

  export cg, cgSolver
  export pcg, pcgSolver, pcgLapSolver

  include("flow.jl")

  export maxflow


  include("akpw.jl")

  export akpw, akpwU


  include("localClustering.jl")

  export prn
  export apr
  export localImprove

  include("cutHeuristics.jl")

  export refineCut
  export dumb

  include("randTrees.jl")
  export randishKruskal, randishPrim

  include("sampler.jl")
  include("fastSampler.jl")

  include("solvers.jl")
  export lapWrapSolver, lapChol, augmentTree, augTreePrecon, augTreeSolver
  export augTreeLapPrecon, augTreeLapSolver
  export AMGSolver, AMGLapSolver

  include("complexSolvers.jl")
  export SDDSolvers
  export LapSolvers

  include("johnlind.jl")
  export johnlind

  include("toposort.jl")
  export toposort, dirEdgeVertexMat

  # include("isotonicIPM.jl")
  # export isotonicIPM, isotonicIPMrelEps


end # module yinsGraph<|MERGE_RESOLUTION|>--- conflicted
+++ resolved
@@ -38,10 +38,7 @@
   end
 
   using DataStructures
-<<<<<<< HEAD
-  #using PyAMG
-=======
->>>>>>> 619a448f
+
 
   include("fastCSC.jl")
   export symPermuteCSC
