#=

An implementation of the Laplacians and SDD solvers of Koutis, Miller and Peng
=#

include("fastCSC.jl")

global KMP_SAVEMATS=false

global KMP_MATS=[]
global KMP_FS=[]

type IJVS
    i::Array{Int64,1}
    j::Array{Int64,1}
    v::Array{Float64,1}  # wt of edge
    s::Array{Float64,1}  # stretch of edge
end

"""Parameters for the KMP solver"""
type KMPParams
    frac::Float64  # fraction to decrease at each level
    iters::Int64   # iters of PCG to apply between levels
    treeScale::Float64 # scale tree by treeScale*log_2 (n) * aveStretch
    n0::Int64 # the number of edges at which to go direct
    treeAlg # :akpw or :rand
end

defaultKMPParams = KMPParams(1/36, 6, 0.125, 600, :akpw)

# this is just for Laplacians, not general SDD
immutable elimLeafNode
    nodeid::Int64
    parent::Int64
    wtDeg::Float64
end

# this is just for Laplacians, not general SDD
immutable elimDeg2Node
    nodeid::Int64
    nbr1::Int64
    nbr2::Int64
    wt1::Float64
    wt2::Float64
end


# The tree must be in DFS order
# marked is 1 if flagged for possible elimination,
# and set to 2 if we do eliminate it
# is just for Laplacians matrices, not general SDD    
function elimDeg12(t, marked)

    # make sure root is not marked
    marked[1] = 0

    n = size(t,1)

    deg = Array{Int64}(n)
    for v in 1:n
        deg[v] = t.colptr[v+1] - t.colptr[v]
    end

    elims1 = Array{elimLeafNode}(0)

    for v in n:-1:2

        if (deg[v] == 1 && marked[v] == 1)
            parent = t.rowval[t.colptr[v]];
            wt = t.nzval[t.colptr[v]];
            push!(elims1,elimLeafNode(v,parent,wt))

            deg[parent] = deg[parent] - 1
            marked[v] = 2
            deg[v] = 0
        end
    end

    elims2 = Array{elimDeg2Node}(0)

    subt = triu(t)

    for v in n:-1:2

        if (deg[v] == 2 && marked[v] == 1)

            parent = t.rowval[t.colptr[v]];

            # to ident the child, enumerate to find one uneliminated, which we check by marked
            kidind = t.colptr[v]+1
            kid = t.rowval[kidind]
            while deg[kid] == 0
                kidind = kidind+1
                kid = t.rowval[kidind]

                if kidind >= t.colptr[v+1]
                    error("went of the end of the kid list without finding node to elim from")
                end
            end


            wt1 = t.nzval[t.colptr[v]];
            wt2 = t.nzval[kidind]

            push!(elims2,elimDeg2Node(v,parent,kid,wt1,wt2))
            marked[v] = 2

            newwt = 1/(1/wt1 + 1/wt2)

            # now that we've found the kid, go up the chain until done
            while (deg[parent] == 2 && marked[parent] == 1)
                v = parent
                parent = t.rowval[t.colptr[v]];
                wt1 = t.nzval[t.colptr[v]];
                wt2 = newwt

                push!(elims2,elimDeg2Node(v,parent,kid,wt1,wt2))
                marked[v] = 2
                
                newwt = 1/(1/wt1 + 1/wt2)
            end

            # now, hack the tree to adjust parent and wt of node kid
            subt.rowval[subt.colptr[kid]] = parent
            subt.nzval[subt.colptr[kid]] = newwt

        end
    end

    subt = subt + subt'

    ind = find(marked.<2)
    subt = subt[ind,ind]
    
    return elims1, elims2, ind, subt
end




function forwardSolve(b, elims1, elims2)

    y = copy(b)

    for i in 1:length(elims1)
        y[elims1[i].parent] += y[elims1[i].nodeid]
    end

    for i in 1:length(elims2)
        wtsum = elims2[i].wt1 + elims2[i].wt2
        y[elims2[i].nbr1] += y[elims2[i].nodeid]*elims2[i].wt1 / wtsum
        y[elims2[i].nbr2] += y[elims2[i].nodeid]*elims2[i].wt2 / wtsum
    end

    return y
    
end

function backSolve(x, y, elims1, elims2)
    
    for i in length(elims2):-1:1
        node = elims2[i].nodeid
        wtsum = elims2[i].wt1 + elims2[i].wt2

        x[node] = (elims2[i].wt1*x[elims2[i].nbr1] + elims2[i].wt2*x[elims2[i].nbr2] + y[node])/wtsum
    end

    
    for i in length(elims1):-1:1
        node = elims1[i].nodeid
        x[node] = x[elims1[i].parent] + y[node]/elims1[i].wtDeg
    end

end


# subtract off the mean from a vector, in place
function subMean!(x::Array{Float64,1})
    n = size(x,1)
    mn = mean(x)
    for i in 1:n,
        x[i] = x[i] - mn
    end
end



"""Solves linear equations in symmetric, diagonally dominant matrices with non-positive off-diagonals."""
function KMPSDDSolver(mat; verbose=false,
<<<<<<< HEAD
                      tol::Real=1e-2, maxits::Integer=1000, maxtime=Inf, params::KMPparams=defaultKMPparams)
=======
                      tol::Real=1e-2, maxits::Integer=1000, maxtime=Inf, params::KMPParams=defaultKMPParams)
>>>>>>> da060ab6

    n = size(mat,1)
    s = mat*ones(n)

    dmat = diag(mat)
    s = sparse(max(s,0) .* (s .> (dmat*1e-12)))

    if (s == 0)
        error("Matrix was not diagonally dominant.")
    end
    
    # Force symmetric and diagonal zero
    a = triu(abs(mat),1)
    a = a + a'
    
    a1 = [sparse([0 s']); [s a]]
    
    f1 = KMPLapSolver(a1, verbose=verbose, tol=tol, maxits=maxits, maxtime=maxtime, params=params)

    f = function(b::Array{Float64,1})

        b1 = [-sum(b);b]
        x1 = f1(b1)
        x = x1[2:end] - x1[1]
        
        return x
        
    end
    
    return f
end


"""Solves linear equations in the Laplacian of graph with adjacency matrix `a`."""
function KMPLapSolver(a; verbose=false,
<<<<<<< HEAD
                      tol::Real=1e-2, maxits::Integer=1000, maxtime=Inf, params::KMPparams=defaultKMPparams)
=======
                      tol::Real=1e-2, maxits::Integer=1000, maxtime=Inf, params::KMPParams=defaultKMPParams)
>>>>>>> da060ab6



    if (minimum(a) < 0)
        error("The adjacency matrix cannot have negative entries.")
    end
    

    co = components(a)
    if maximum(co) == 1

        return KMPLapSolver1(a, verbose=verbose, tol=tol, maxits=maxits, maxtime=maxtime, params=params)

    else

        comps = vecToComps(co)

        if verbose
            println("The graph has $(length(comps)) components.")
        end


        solvers = []
        for i in 1:length(comps)
            ind = comps[i]
            
            asub = a[ind,ind]

            if (length(ind) == 1)
                error("Node $ind has no edges.")
            end
            
            subSolver = KMPLapSolver1(asub, verbose=verbose, tol=tol, maxits=maxits, maxtime=maxtime, params=params)

            push!(solvers, subSolver)
        end


        return Laplacians.blockSolver(comps,solvers)

    end
    
end



# KMPLapSolver drops right in to this after doing some checks and splitting on components
function KMPLapSolver1(a; verbose=false,
<<<<<<< HEAD
                      tol::Real=1e-2, maxits::Integer=1000, maxtime=Inf, params::KMPparams=defaultKMPparams)
=======
                      tol::Real=1e-2, maxits::Integer=1000, maxtime=Inf, params::KMPParams=defaultKMPParams)
>>>>>>> da060ab6

    if (a.n <= params.n0)
        if verbose
            println("The graph is small.  Solve directly")
        end
        
        return lapWrapSolver(cholfact, lap(a))
    end


    if (nnz(a) == 2*(a.n - 1))
        if verbose
            println("The graph is a tree.  Solve directly")
        end
        
        return lapWrapSolver(cholfact, lap(a))
    end


    if params.treeAlg == :rand
        tree = randishPrim(a)
    else
        tree = akpw(a)
    end

    n = size(a,1);

    # if for some reason the graph is a tree, this will fail
    # because the stretches will sum to zero
    # so, default to a direct method

    ord::Array{Int64,1} = Laplacians.dfsOrder(tree)

    # these lines could be MUCH faster
    aord = symPermuteCSC(a,ord)
    tord = symPermuteCSC(tree,ord)
    
    la = lap(aord)


    if KMP_SAVEMATS
        KMP_MATS = []
        push!(KMP_MATS,la)
    end


    fsub = KMPLapPrecon(aord, tord, params, verbose=verbose)

#    f = function(b::Array{Float64,1}; tol::Real=tol, maxits::Integer=maxits)
    f = function(b::Array{Float64,1})
        bord = b[ord]
        
        xord = pcg(la, bord, fsub, tol=tol, maxits=maxits, maxtime=maxtime, verbose=verbose)

        x = zeros(Float64,n)
        x[ord] = xord
        subMean!(x) # x = x - mean(x)
        return x
    end

    if KMP_SAVEMATS
        KMP_FS = []
        push!(KMP_FS,f)
    end

        
    return f

end



function KMPLapPrecon(a, t, params; verbose=false)
    n = size(a,1);

    rest = a-t;

    st = compStretches(t,rest);
    aveStretch = sum(st)/nnz(rest)

    if params.treeScale > 0
    
        targetStretch = 1/(params.treeScale*log(n)/log(2))

        fac = aveStretch/targetStretch
        tree = fac*t;

    else

        targetStretch = 1.0

        fac = aveStretch/targetStretch
        tree = t;

    end

    if verbose
        println("aveStretch : ", aveStretch, " fac : ", fac)
    end
    
    (ai,aj,av) = findnz(triu(rest))
    (si,sj,sv) = findnz(triu(st))
    sv = sv ./ fac

    ijvs = IJVS(ai,aj,av,sv)

    f = KMPLapPreconSub(tree, ijvs, targetStretch, 0, params, verbose=verbose)
    
    return f
end


function KMPLapPreconSub(tree, ijvs::IJVS, targetStretch::Float64, level::Int64, params::KMPParams; verbose=false)

    # problem: are forming la before sampling.  should be other way around, at least for top level!
    # that is, we are constructing Heavy, and I don't want to!

    m = size(ijvs.i,1)
    n = size(tree,1)

    if verbose
        println("level ", level, ". Dimension ", n, " off-tree edges : ", m)
    end

    # if is nothing in ijvs
    if m == 0
        la = lap(tree)
        return lapWrapSolver(cholfact, la)
    end


    ijvs1 = stretchSample(ijvs,targetStretch,params.frac)
    

    if (length(ijvs1.i) <= params.n0)

        # solve directly

        rest = sparse(ijvs1.i,ijvs1.j,ijvs1.v,n,n)
        la = lap(rest + rest' + tree)

        f = lapWrapSolver(cholfact, la)
        
    else

        marked = ones(Int64,n)
        marked[ijvs1.i] = 0
        marked[ijvs1.j] = 0

        elims1, elims2, ind::Array{Int64,1}, subtree = elimDeg12(tree, marked)

        map = zeros(Int64,n)

        n1 = length(ind)
        
        map[ind] = collect(1:n1)
        ijvs1.i = map[ijvs1.i]
        ijvs1.j = map[ijvs1.j]

        rest = sparse(ijvs1.i,ijvs1.j,ijvs1.v,n1,n1)
        la1 = lap(rest + rest' + subtree)

        fsub = KMPLapPreconSub(subtree, ijvs1, targetStretch, level+1, params, verbose=verbose)

        f = function(b::Array{Float64,1})
            subMean!(b) # b = b - mean(b)

            y = forwardSolve(b, elims1, elims2)
            ys = y[ind]

            xs = pcg(la1, ys, fsub, tol=0, maxits=params.iters)
            
            x = zeros(Float64,n)
            x[ind] = xs

            backSolve(x, y, elims1, elims2)
            subMean!(x) # x = x - mean(x)

            return x
        end
        

    end

    if KMP_SAVEMATS
        push!(KMP_FS,f)
    end

    return f

    
end


#=
goal is to downsample edges by frac.
However, those whose stretches are larger than stretchTarget
might just get their weight reduced instead

This will mostly be the "uniform sampling" envisioned by KMP.
=#
function stretchSample(ijvs::IJVS,stretchTarget::Float64,frac::Float64)

    sampi = Array{Int64}(0)
    sampj = Array{Int64}(0)
    sampv = Array{Float64}(0)
    samps = Array{Float64}(0)

    m = size(ijvs.i,1)

    stot = sum(ijvs.s)

    # fac = m * frac / stot
    # p = ijvs.s[ind] * fac

    for ind in 1:m
        if ijvs.s[ind] <= stretchTarget

            if rand() < frac
                push!(sampi,ijvs.i[ind])
                push!(sampj,ijvs.j[ind])
                push!(sampv,ijvs.v[ind])
                push!(samps,ijvs.s[ind])
            end


        elseif ijvs.s[ind] <= stretchTarget/frac

            if rand() < frac *  ijvs.s[ind]/ stretchTarget 

                push!(sampi,ijvs.i[ind])
                push!(sampj,ijvs.j[ind])
                push!(sampv,ijvs.v[ind] * stretchTarget / ijvs.s[ind])
                push!(samps,stretchTarget)
            end

            
        else

            push!(sampi,ijvs.i[ind])
            push!(sampj,ijvs.j[ind])
            push!(sampv,ijvs.v[ind]*frac)
            push!(samps,ijvs.s[ind]*frac)

        end
    end
    return IJVS(sampi,sampj,sampv, samps)

end<|MERGE_RESOLUTION|>--- conflicted
+++ resolved
@@ -187,11 +187,7 @@
 
 """Solves linear equations in symmetric, diagonally dominant matrices with non-positive off-diagonals."""
 function KMPSDDSolver(mat; verbose=false,
-<<<<<<< HEAD
-                      tol::Real=1e-2, maxits::Integer=1000, maxtime=Inf, params::KMPparams=defaultKMPparams)
-=======
                       tol::Real=1e-2, maxits::Integer=1000, maxtime=Inf, params::KMPParams=defaultKMPParams)
->>>>>>> da060ab6
 
     n = size(mat,1)
     s = mat*ones(n)
@@ -227,11 +223,7 @@
 
 """Solves linear equations in the Laplacian of graph with adjacency matrix `a`."""
 function KMPLapSolver(a; verbose=false,
-<<<<<<< HEAD
-                      tol::Real=1e-2, maxits::Integer=1000, maxtime=Inf, params::KMPparams=defaultKMPparams)
-=======
                       tol::Real=1e-2, maxits::Integer=1000, maxtime=Inf, params::KMPParams=defaultKMPParams)
->>>>>>> da060ab6
 
 
 
@@ -280,11 +272,7 @@
 
 # KMPLapSolver drops right in to this after doing some checks and splitting on components
 function KMPLapSolver1(a; verbose=false,
-<<<<<<< HEAD
-                      tol::Real=1e-2, maxits::Integer=1000, maxtime=Inf, params::KMPparams=defaultKMPparams)
-=======
                       tol::Real=1e-2, maxits::Integer=1000, maxtime=Inf, params::KMPParams=defaultKMPParams)
->>>>>>> da060ab6
 
     if (a.n <= params.n0)
         if verbose
